--- conflicted
+++ resolved
@@ -19,11 +19,7 @@
 import glob
 from kcc_definitions import *
 
-<<<<<<< HEAD
-PARENTDIR = "C:/Users/22wal/Documents/GLWind"  # If you are not Elliott and this is not the path for you then pass argument -d followed by the correct path when running!
-=======
 PARENTDIR = "C:\\Users\\22wal\\Code\\GLWind\\windprofiles-legacy"  # If you are not Elliott and this is not the path for you then pass argument -d followed by the correct path when running!
->>>>>>> 16587561
 
 RULES = {
     "shadowing_width_degrees": 30,
@@ -421,13 +417,8 @@
     summary = rules
     print("Computing validation checksums for summary file")
     summary["_df_chksum"] = dataframe_checksum(df)
-<<<<<<< HEAD
-    summary["_storm_chksum"] = dataframe_checksum(storm_events)
-    summary["_cid_chksum"] = dataframe_checksum(cid_data)
-=======
     # summary["_storm_chksum"] = dataframe_checksum(storm_events)
     # summary["_cid_chksum"] = dataframe_checksum(cid_data)
->>>>>>> 16587561
     summary["_rules_chksum"] = dict_checksum(rules)
     savepath = f"{savedir}/{summary['_rules_chksum']}"
     recentpath = f"{savedir}/recent"
@@ -448,27 +439,6 @@
     df.to_parquet(f"{recentpath}/output.parquet")
     print("Saved main 'output' dataframe as CSV and Parquet")
 
-<<<<<<< HEAD
-    storm_events.to_csv(f"{savepath}/storms.csv")
-    storm_events.to_parquet(f"{savepath}/storms.parquet")
-    storm_events.to_csv(f"{recentpath}/storms.csv")
-    storm_events.to_parquet(f"{recentpath}/storms.parquet")
-    print("Saved 'storms' dataframe as CSV and Parquet")
-
-    cid_data.to_csv(f"{savepath}/cid.csv")
-    cid_data.to_parquet(f"{savepath}/cid.parquet")
-    cid_data.to_csv(f"{recentpath}/cid.csv")
-    cid_data.to_parquet(f"{recentpath}/cid.parquet")
-    print("Saved 'cid' dataframe as CSV and Parquet")
-
-
-def load_results(path: str):
-
-    df = pd.read_parquet(f"{path}/output.parquet")
-    storm_events = pd.read_parquet(f"{path}/storms.parquet")
-    cid_data = pd.read_parquet(f"{path}/cid.parquet")
-
-=======
     if storm_events:
         storm_events.to_csv(f"{savepath}/storms.csv")
         storm_events.to_parquet(f"{savepath}/storms.parquet")
@@ -496,7 +466,6 @@
     except FileNotFoundError:
         cid_data = None
 
->>>>>>> 16587561
     with open(f"{path}/summary.json", "r") as f:
         summary = json.load(f)
 
@@ -508,13 +477,6 @@
 ):
     sums = {
         "_df_chksum": dataframe_checksum(df),
-<<<<<<< HEAD
-        "_storm_chksum": dataframe_checksum(storm_events),
-        "_cid_chksum": dataframe_checksum(cid_data),
-    }
-    for name, sum in sums.items():
-        if summary[name] != sum:
-=======
         "_storm_chksum": dataframe_checksum(storm_events) if storm_events else None,
         "_cid_chksum": dataframe_checksum(cid_data) if cid_data else None,
     }
@@ -523,7 +485,6 @@
             print(f"(No value for {name})")
             continue
         if summary[name] != s:
->>>>>>> 16587561
             print(f"* Invalid checksum {name}")
             return False
     return True
@@ -580,27 +541,6 @@
         sonic_results.to_parquet(f"{PARENTDIR}/results/sonic/sonic.parquet")
         print("END SONIC PROCESSING")
     else:
-<<<<<<< HEAD
-        sonic_results = pd.read_parquet(f"{PARENTDIR}/results/sonic/sonic.parquet")
-        print("SONIC set to False, loaded past sonic results.")
-
-    if RELOAD:
-        df = load_data(
-            data_directory=f"{PARENTDIR}/data/KCC_SlowData",
-            outer_merges=False,
-        )  # Will return with default (not time) index, which is good for the storm/weather data
-
-        print("Getting storm events")
-        storm_events = get_storm_events(
-            start_time=START_TIME,
-            end_time=END_TIME,
-            radius=RULES["storm_radius_km"],
-            unit="km",
-        )
-
-        print("Getting weather data")
-        cid_data = get_weather_data(start_time=START_TIME, end_time=END_TIME)
-=======
         try:
             sonic_results = pd.read_parquet(f"{PARENTDIR}/results/sonic/sonic.parquet")
             print("SONIC set to False, loaded past sonic results.")
@@ -619,7 +559,6 @@
 
         # print('Getting weather data')
         # cid_data = get_weather_data(start_time = START_TIME, end_time = END_TIME)
->>>>>>> 16587561
 
         df.set_index("time", inplace=True)  # Need time index from here on
 
@@ -654,13 +593,8 @@
             resampling_window=RULES[
                 "resampling_window_minutes"
             ],  # Duration, in minutes, of resampling window
-<<<<<<< HEAD
-            storm_events=storm_events,
-            weather_data=cid_data,
-=======
             # storm_events=storm_events,
             # weather_data=cid_data,
->>>>>>> 16587561
             storm_removal=RULES["storm_removal"],  # discard stormy data?
             turbulence_local=RULES[
                 "turbulence_method_local"
@@ -717,15 +651,10 @@
 
         save_results(
             df=df,
-<<<<<<< HEAD
-            storm_events=storm_events,
-            cid_data=cid_data,
-=======
             storm_events=None,
             cid_data=None,
             # storm_events=storm_events,
             # cid_data=cid_data,
->>>>>>> 16587561
             rules=RULES,
             savedir=f"{PARENTDIR}/results",
         )
