import matplotlib.pyplot as plt
import pandas as pd
import numpy as np
import os
import windprofiles.lib.stats as stats
import windprofiles.lib.polar as polar

<<<<<<< HEAD
def bar_stability(df):
    pass

def wind_profiles_by_terrain():
    pass

def wse_histograms_by_stability():
    pass

def veer_profiles():
    pass

ALL_PLOTS = {
    'bar_stability': ('Stability Frequency Bar Plot', bar_stability),
    'annual_profiles' : ('Annual Wind Profiles with Fits, by Terrain', wind_profiles_by_terrain),
    'wse_histograms' : ('Histograms of WSE, by Stability, including Terrain', wse_histograms_by_stability),
    'veer_profiles' : ('Wind direction profiles, by Terrain', veer_profiles)
=======
COLORS_POSTER = {
    'open' : '#1f77b4', # tab:blue C0
    'complex' : '#ff7f0e', # tab:orange C1
    'unstable' : '#ef476f', # bright pink
    'neutral' : '#ffd166', # sunglow yellow (or try #ffa62b)
    'stable' : '#06d6a0', # emerald green
    'strongly stable' : '#17becf', # robin egg blue
    'default1' : '#7f7f7f', # C7 gray
    'default2' : '#2ca02c', # C2 green
}

COLORS_FORMAL = {
    'open' : 'tab:blue',
    'complex' : 'tab:orange',
    'unstable' : 'tab:red',
    'neutral' : '#3b50d6',
    'stable' : '#9b5445',
    'strongly stable' : 'tab:green',
    'default1' : 'tab:blue',
    'default2' : 'tab:orange'
}

MARKERS = {
    'open' : 'o',
    'complex' : 'v',
    'unstable' : '^',
    'neutral' : 'o',
    'stable' : 'D',
    'strongly stable' : 's',
    'default1' : 'o',
    'default2' : 's'
}

HEIGHTS = [6, 10, 20, 32, 106] # Heights that we are concerned with for plotting, in meters. 80m is left out here.
ZVALS = np.linspace(0.,130.,400) # Linspace for plotting heights

def change_luminosity(color, amount=1):
    """
    Lightens the given color by multiplying (1-luminosity) by the given amount.
    Input can be matplotlib color string, hex string, or RGB tuple.

    Examples:
    >> lighten_color('g', 0.3)
    >> lighten_color('#F034A3', 0.6)
    >> lighten_color((.3,.55,.1), 0.5)
    """
    import matplotlib.colors as mc
    import colorsys
    try:
        c = mc.cnames[color]
    except:
        c = color
    c = colorsys.rgb_to_hls(*mc.to_rgb(c))
    return colorsys.hls_to_rgb(c[0], 1 - amount * (1 - c[1]), c[2])

def bar_stability(df, summary, size, saveto, poster):
    COLORS = COLORS_POSTER if poster else COLORS_FORMAL
    fig, ax = plt.subplots(figsize = size)
    stability_percents = 100 * df['stability'].value_counts(normalize = True)
    if summary['stability_classes'] == 4:
        ax.bar(
            x = ['Unstable\n'+r'$Ri_b<-0.1$','Neutral\n'+r'$-0.1\leq Ri_b<0.1$','Stable\n'+r'$0.1\leq Ri_b<0.25$','Strongly Stable\n'+r'$0.25\leq Ri_b$'],
            height = [stability_percents['unstable'], stability_percents['neutral'], stability_percents['stable'], stability_percents['strongly stable']],
            color = [COLORS['unstable'], COLORS['neutral'], COLORS['stable'], COLORS['strongly stable']]
        )
        for i, sc in enumerate(['unstable', 'neutral', 'stable', 'strongly stable']):
            ax.text(i, stability_percents[sc] - 2, f'{"N=" if i == 0 else ""}{len(df[df["stability"] == sc])}', ha='center', va='center')
    elif summary['stability_classes'] == 3:
        ax.bar(
            x = ['Unstable\n'+r'$Ri_b<-0.1$','Neutral\n'+r'$-0.1\leq Ri_b<0.1$','Stable\n'+r'$0.1\leq Ri_b$'],
            height = [stability_percents['unstable'], stability_percents['neutral'], stability_percents['stable']],
            color = [COLORS['unstable'], COLORS['neutral'], COLORS['stable']]
        )
        for i, sc in enumerate(['unstable', 'neutral', 'stable']):
            ax.text(i, stability_percents[sc] - 3, f'{"N=" if i == 0 else ""}{len(df[df["stability"] == sc])}', ha='center', va='center')
    else:
        print(f"Cannot handle {summary['stability_classes']} stability classes in plot 'bar_stability'")
    if poster:
        ax.set_title('Frequency of Wind Data Sorted by \nBulk Richardson Number Thermal Stability Classification')
    ax.set_ylabel('Proportion of Data (%)')
    ax.grid(axis = 'y', linestyle = '-', alpha = 0.75)
    plt.savefig(saveto, bbox_inches = 'tight')
    return

def annual_profiles(df, summary, size, saveto, poster):
    COLORS = COLORS_POSTER if poster else COLORS_FORMAL
    fig, axs = plt.subplots(1, 2, figsize = size, sharey = True)
    if summary['stability_classes'] == 4:
        stabilities = ['unstable', 'neutral', 'stable', 'strongly stable']
    elif summary['stability_classes'] == 3:
        stabilities = ['unstable', 'neutral', 'stable']
    else:
        print(f"Cannot handle {summary['stability_classes']} stability classes in plot 'annual_profiles'")
    for i, tc in enumerate(['open', 'complex']):
        ax = axs[i]
        dft = df[df['terrain'] == tc]
        for sc in stabilities:
            short = ''.join([sub[0] for sub in sc.title().split(' ')])
            dfs = dft[dft['stability'] == sc]
            means = dfs[[f'ws_{h}m' for h in HEIGHTS]].mean(axis = 0).values
            mult, wsc = stats.power_fit(HEIGHTS, means)
            ax.plot(mult * ZVALS**wsc, ZVALS, color = change_luminosity(COLORS[sc], 0.85), zorder = 0)
            ax.scatter(means, HEIGHTS, label = r'{sc}: $u(z)={a:.2f}z^{{{b:.3f}}}$'.format(sc=short,a=mult,b=wsc), color = COLORS[sc], zorder = 5, s = 75*3**poster, marker = MARKERS[sc])
        ax.set_xlabel('Mean Wind Speed (m/s)')
        if i == 0: ax.set_ylabel('Height (m)')
        if poster:
            tc_title = (r'Open Terrain (${openL}-{openR}\degree$ at {h}m)'.format(openL = int(135 - summary['terrain_window_width_degrees']/2), openR = int(135 + summary['terrain_window_width_degrees']/2), h = summary['terrain_wind_height_meters'])
                    if tc == 'open'
                    else r'Complex Terrain (${complexL}-{complexR}\degree$ at {h}m)'.format(complexL = int(315 - summary['terrain_window_width_degrees']/2), complexR = int(315 + summary['terrain_window_width_degrees']/2), h = summary['terrain_wind_height_meters'])
                )
            ax.set_title(tc_title)
        ax.legend(loc = 'upper left', fancybox = False, shadow = False, ncol = 1)
    if poster:
        fig.suptitle('Annual Profiles of Wind Speed, by Terrain and Stability')
    fig.tight_layout()
    plt.savefig(saveto, bbox_inches = 'tight')
    return

def wse_histograms(df, summary, size, saveto, poster):
    COLORS = COLORS_POSTER if poster else COLORS_FORMAL
    fig, ax = plt.subplots(figsize = size)
    plt.savefig(saveto, bbox_inches = 'tight')
    return

def veer_profiles(df, summary, size, saveto, poster):
    COLORS = COLORS_POSTER if poster else COLORS_FORMAL
    fig, axs = plt.subplots(1, 2, figsize = size, sharey = True)
    if summary['stability_classes'] == 4:
        stabilities = ['unstable', 'neutral', 'stable', 'strongly stable']
    elif summary['stability_classes'] == 3:
        stabilities = ['unstable', 'neutral', 'stable']
    else:
        print(f"Cannot handle {summary['stability_classes']} stability classes in plot 'annual_profiles'")
    for i, tc in enumerate(['open', 'complex']):
        ax = axs[i]
        dft = df[df['terrain'] == tc]
        for sc in stabilities:
            dfs = dft[dft['stability'] == sc]
            means = [polar.unit_average_direction(dfs[f'wd_{h}m']) for h in HEIGHTS]
            ax.plot(means, HEIGHTS, color = change_luminosity(COLORS[sc], 0.85), zorder = 0)
            ax.scatter(means, HEIGHTS, label = sc.title(), zorder = 5, s = 75*3**poster, marker = MARKERS[sc], facecolors = 'none', edgecolors = COLORS[sc], linewidths = 1.5)
        ax.set_xlabel('Mean Wind Direction (degrees)')
        if i == 0:
            ax.set_ylabel('Height (m)')
            ax.legend(loc = 'lower right', fancybox = False, shadow = False, ncol = 1)
        if poster:
            tc_title = (r'Open Terrain (${openL}-{openR}\degree$ at {h}m)'.format(openL = int(135 - summary['terrain_window_width_degrees']/2), openR = int(135 + summary['terrain_window_width_degrees']/2), h = summary['terrain_wind_height_meters'])
                    if tc == 'open'
                    else r'Complex Terrain (${complexL}-{complexR}\degree$ at {h}m)'.format(complexL = int(315 - summary['terrain_window_width_degrees']/2), complexR = int(315 + summary['terrain_window_width_degrees']/2), h = summary['terrain_wind_height_meters'])
                )
            ax.set_title(tc_title)
    if poster:
        fig.suptitle('Annual Profiles of Wind Direction, by Terrain and Stability')
    fig.tight_layout()
    plt.savefig(saveto, bbox_inches = 'tight')

def tod_wse(df, summary, size, saveto, poster):
    COLORS = COLORS_POSTER if poster else COLORS_FORMAL
    # Two hourly plots, with shared x axis. One open, one complex.
    # In each plot: each stability class plotted, with a sine fit (print results, maybe display in legend)
    #   Scatter plot with error bars. Find a way to make it look good with all 4 stability (e.g. have them slightly offset horizontally so as to be side-by-side at each hour)
    fig, ax = plt.subplots(figsize = size)
    plt.savefig(saveto, bbox_inches = 'tight')
    return

def data_gaps(df, summary, size, saveto, poster):
    COLORS = COLORS_POSTER if poster else COLORS_FORMAL
    fig, ax = plt.subplots(figsize = size)
    plt.savefig(saveto, bbox_inches = 'tight')
    return

def terrain_breakdown(df, summary, size, saveto, poster):
    COLORS = COLORS_POSTER if poster else COLORS_FORMAL
    fig, ax = plt.subplots(figsize = size)
    plt.savefig(saveto, bbox_inches = 'tight')
    return

ALL_PLOTS = {
    'bar_stability': ('Stability Frequency Bar Plot', bar_stability, (8,6)),
    'annual_profiles' : ('Annual Wind Profiles with Fits, by Terrain', annual_profiles, (13,6)),
    'wse_histograms' : ('Histograms of WSE, by Stability, including Terrain', wse_histograms, (12,11)),
    'veer_profiles' : ('Wind direction profiles, by Terrain', veer_profiles, (13,6)),
    'tod_wse' : ('Time of Day Plots of WSE, by Terrain, including Stability & Fits', tod_wse, (13,18)),
    'data_gaps' : ('Data Gap Visualization', data_gaps, (13,8)),
    'terrain_breakdown' : ('Breakdown of Terrain Characterizations, by Month', terrain_breakdown, (7,10))
>>>>>>> 9d47e68c
}

def list_possible_plots():
    print('Possible plots to generate:')
    for tag in ALL_PLOTS.keys():
        print(f'\t{tag}')

<<<<<<< HEAD
def generate_plots(df: pd.DataFrame, cid: pd.DataFrame, savedir: str, summary: dict, which: list = ALL_PLOTS.keys()):
    # For now the cid argument is not used but I'm leaving it in case that changes
    print('Generating final plots.')
    not_generated = list(ALL_PLOTS.keys())
    for tag in which:
        long, plotter = ALL_PLOTS[tag]
        print(f"Generating plot {tag}: '{long}'")
        plotter(df = df, summary = summary, saveto = f'{savedir}/{tag}.png')
        not_generated.remove(tag)
    if len(not_generated) != 0:
        print(f'Plots not generated: {not_generated}') 
=======
def generate_plots(df: pd.DataFrame, savedir: str, summary: dict, which: list = ALL_PLOTS.keys(), poster: bool = False, **kwargs):
    plt.rcParams['font.size'] = 26 if poster else 14
    plt.rcParams['font.family'] = 'sans-serif' if poster else 'serif'
    plt.rcParams['mathtext.fontset'] = 'dejavusans' if poster else 'stix'
    print(f'Generating final plots in {"poster" if poster else "paper"} mode')
    not_generated = list(ALL_PLOTS.keys())
    fig_savedir = f'{savedir}/{"P" if poster else ""}{summary["_rules_chksum"]}'
    os.makedirs(fig_savedir, exist_ok = True)
    for tag in which:
        long, plotter, size = ALL_PLOTS[tag]
        print(f"Generating plot {tag}: '{long}'")
        if poster: size = (2*size[0],2*size[1]) # higher quality for poster scaling
        plotter(df = df, summary = summary, size = size, saveto = f'{fig_savedir}/{tag}.png', poster = poster)
        not_generated.remove(tag)
    if len(not_generated) != 0:
        print(f'Plots not generated: {not_generated}') 
    print(f'Finished generating plots. Final plots saved to:\n\t{fig_savedir}/')
    print('Rules used in analysis to create plot data:')
    for key, val in summary.items():
        if key[0] != '_':
            print(f'\t{key} = {val}')
>>>>>>> 9d47e68c
<|MERGE_RESOLUTION|>--- conflicted
+++ resolved
@@ -5,25 +5,6 @@
 import windprofiles.lib.stats as stats
 import windprofiles.lib.polar as polar
 
-<<<<<<< HEAD
-def bar_stability(df):
-    pass
-
-def wind_profiles_by_terrain():
-    pass
-
-def wse_histograms_by_stability():
-    pass
-
-def veer_profiles():
-    pass
-
-ALL_PLOTS = {
-    'bar_stability': ('Stability Frequency Bar Plot', bar_stability),
-    'annual_profiles' : ('Annual Wind Profiles with Fits, by Terrain', wind_profiles_by_terrain),
-    'wse_histograms' : ('Histograms of WSE, by Stability, including Terrain', wse_histograms_by_stability),
-    'veer_profiles' : ('Wind direction profiles, by Terrain', veer_profiles)
-=======
 COLORS_POSTER = {
     'open' : '#1f77b4', # tab:blue C0
     'complex' : '#ff7f0e', # tab:orange C1
@@ -209,7 +190,6 @@
     'tod_wse' : ('Time of Day Plots of WSE, by Terrain, including Stability & Fits', tod_wse, (13,18)),
     'data_gaps' : ('Data Gap Visualization', data_gaps, (13,8)),
     'terrain_breakdown' : ('Breakdown of Terrain Characterizations, by Month', terrain_breakdown, (7,10))
->>>>>>> 9d47e68c
 }
 
 def list_possible_plots():
@@ -217,19 +197,6 @@
     for tag in ALL_PLOTS.keys():
         print(f'\t{tag}')
 
-<<<<<<< HEAD
-def generate_plots(df: pd.DataFrame, cid: pd.DataFrame, savedir: str, summary: dict, which: list = ALL_PLOTS.keys()):
-    # For now the cid argument is not used but I'm leaving it in case that changes
-    print('Generating final plots.')
-    not_generated = list(ALL_PLOTS.keys())
-    for tag in which:
-        long, plotter = ALL_PLOTS[tag]
-        print(f"Generating plot {tag}: '{long}'")
-        plotter(df = df, summary = summary, saveto = f'{savedir}/{tag}.png')
-        not_generated.remove(tag)
-    if len(not_generated) != 0:
-        print(f'Plots not generated: {not_generated}') 
-=======
 def generate_plots(df: pd.DataFrame, savedir: str, summary: dict, which: list = ALL_PLOTS.keys(), poster: bool = False, **kwargs):
     plt.rcParams['font.size'] = 26 if poster else 14
     plt.rcParams['font.family'] = 'sans-serif' if poster else 'serif'
@@ -250,5 +217,4 @@
     print('Rules used in analysis to create plot data:')
     for key, val in summary.items():
         if key[0] != '_':
-            print(f'\t{key} = {val}')
->>>>>>> 9d47e68c
+            print(f'\t{key} = {val}')