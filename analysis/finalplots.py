--- conflicted
+++ resolved
@@ -428,15 +428,10 @@
             #means = [polar.unit_average_direction(dfs[f'wd_{h}m']) for h in HEIGHTS]
             ax.plot(means, HEIGHTS, color = change_luminosity(COLORS[sc], 0.85), zorder = 0)
             ax.scatter(means, HEIGHTS, label = sc.title(), zorder = 5, s = 75, marker = MARKERS[sc], facecolors = 'none', edgecolors = COLORS[sc], linewidths = 1.5)
-<<<<<<< HEAD
-        ax.set_xlabel(r'$TI$')
-        ax.set_xlim(0, 0.25)
-=======
         ax.set_xlabel(r'$\sigma_{M}/\overline{M}$')
         ax.set_xlim(0, 0.2)
         ax.set_title(tc.title(), loc = 'right', x = 0.98, y = 0.02)
         ax.xaxis.grid(True, linestyle='--', alpha=0.6)
->>>>>>> 3bf55d89
         if i == 0:
             ax.set_ylabel('Height (m)')
             ax.legend(loc = 'upper right')
